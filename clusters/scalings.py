--- conflicted
+++ resolved
@@ -15,14 +15,10 @@
 import numpy
 import uncertainties
 from uncertainties import ufloat, umath, unumpy
-<<<<<<< HEAD
-from uncertainties.core import Variable
-=======
 try:
     from uncertainties import Variable
 except ImportError:
     from uncertainties.core import Variable
->>>>>>> aa9aacbd
 
 # local
 from . import arnaud_profile
