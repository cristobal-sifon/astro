import numpy
from astLib import astCoords
from astLib import astWCS
from astropy.io import fits
from itertools import izip
from numpy import arcsin, arctan, cos, sin

"""
Various coordinates utilities

Variables
---------
  epoch      : Epoch. Right now only 'J2000' is implemented
  aNGP       : Right Ascension of the North Galactic Pole, for the chosen epoch
  dNGP       : Declination of the North Galactic Pole, for the chosen epoch

"""

epoch = 'J2000'

if epoch == 'J2000':
    aNGP = astCoords.hms2decimal('12:51:26.28', ':')
    dNGP = astCoords.dms2decimal('+27:07:42.0', ':')


def torad(x):
    """
    Input: coordinate in degrees
    Returns : coordinate in radians
    """
    return numpy.pi * x / 180



def todeg(x):
    """
    Input: coordinate in radians
    Returns: coordinate in degrees
    """
    return 180 * x / numpy.pi



def eq2gal(ra, dec):
<<<<<<< HEAD
  """
  WARNING: the output galactic longitude has a ~4 arcmin difference with the
  NED output. Will correct later

  Convert from Equatorial to Galactic coordinates. Currently only implemented
  for epoch=J2000

  Parameters
  ----------
    ra        : float
                Right Ascension in decimal degrees
    dec       : float
                Declination in decimal degrees

  Returns
  -------
    b         : float
                Galactic latitude, in decimal degrees
    l         : float
                Galactic longitude, in decimal degrees
  """
  a0 = torad(aNGP)
  d0 = torad(dNGP)
  a = torad(ra)
  d = torad(dec)
  # Galactic latitude
  b = cos(d) * cos(d0) * cos(a - a0) + sin(d) * sin(d0)
  b = arcsin(b)
  # Galactic longitude
  l0 = torad(33)
  l = (sin(d) - sin(b) * sin(d0)) / (cos(d) * sin(a - a0) * cos(d0))
  l = arctan(l) + l0
  return todeg(l) + 180, todeg(b)


def extinction(ra, dec):
  """
  Returns the E(B-V) extinction for a given RA,Dec pair, using the dust maps of
  Schlegel et al. (1998)
  """
  galcoords = eq2gal(ra, dec)
  if galcoords[1] >= 0:
    fitsfile = 'schlegel/SFD_dust_4096_ngp.fits'
  else:
    fitsfile = 'schlegel/SFD_dust_4096_sgp.fits'
  wcs = astWCS.WCS(fitsfile)
  pix = wcs.wcs2pix(galcoords[0], galcoords[1])
  dustmap = fits.getdata(fitsfile)
  ebv = dustmap[int(pix[1]),int(pix[0])]
  return ebv
=======
    """
    WARNING: the output galactic longitude has a ~4 arcmin difference with the
    NED output. Will correct later

    Convert from Equatorial to Galactic coordinates. Currently only implemented
    for epoch=J2000

    Parameters
    ----------
        ra        : float
                    Right Ascension in decimal degrees
        dec       : float
                    Declination in decimal degrees

    Returns
    -------
        b         : float
                    Galactic latitude, in decimal degrees
        l         : float
                    Galactic longitude, in decimal degrees

    """
    a0 = torad(aNGP)
    d0 = torad(dNGP)
    a = torad(ra)
    d = torad(dec)
    # Galactic latitude
    b = cos(d) * cos(d0) * cos(a - a0) + sin(d) * sin(d0)
    b = arcsin(b)
    # Galactic longitude
    l0 = torad(33)
    l = (sin(d) - sin(b) * sin(d0)) / (cos(d) * sin(a - a0) * cos(d0))
    l = arctan(l) + l0
    return todeg(l) + 180, todeg(b)

>>>>>>> eb395b10


def zhelio(z, ra, dec):
    c = 299792.458
    # from NED
    Vapex = 232.3 # km/s
    rad = numpy.pi / 180
    lapex = 87.8 * rad
    bapex = 1.7 * rad
    gal = [astCoords.convertCoords('J2000', 'GALACTIC', x, y, 2000.0)
           for x, y in izip(ra, dec)]
    l, b = numpy.transpose(gal)
    l *= rad
    b *= rad
    Vh = numpy.sin(b) * numpy.sin(bapex) - \
         numpy.cos(b) * numpy.cos(bapex)*numpy.cos(l-lapex)
    Vh *= Vapex
    return (c * z - Vh) / c
<|MERGE_RESOLUTION|>--- conflicted
+++ resolved
@@ -11,8 +11,10 @@
 Variables
 ---------
   epoch      : Epoch. Right now only 'J2000' is implemented
-  aNGP       : Right Ascension of the North Galactic Pole, for the chosen epoch
-  dNGP       : Declination of the North Galactic Pole, for the chosen epoch
+  aNGP       : Right Ascension of the North Galactic Pole, for the
+               chosen epoch
+  dNGP       : Declination of the North Galactic Pole, for the chosen
+               epoch
 
 """
 
@@ -40,66 +42,13 @@
     return 180 * x / numpy.pi
 
 
+def eq2gal(ra, dec):
+    """
+    WARNING: the output galactic longitude has a ~4 arcmin difference
+    with the NED output. Will correct later
 
-def eq2gal(ra, dec):
-<<<<<<< HEAD
-  """
-  WARNING: the output galactic longitude has a ~4 arcmin difference with the
-  NED output. Will correct later
-
-  Convert from Equatorial to Galactic coordinates. Currently only implemented
-  for epoch=J2000
-
-  Parameters
-  ----------
-    ra        : float
-                Right Ascension in decimal degrees
-    dec       : float
-                Declination in decimal degrees
-
-  Returns
-  -------
-    b         : float
-                Galactic latitude, in decimal degrees
-    l         : float
-                Galactic longitude, in decimal degrees
-  """
-  a0 = torad(aNGP)
-  d0 = torad(dNGP)
-  a = torad(ra)
-  d = torad(dec)
-  # Galactic latitude
-  b = cos(d) * cos(d0) * cos(a - a0) + sin(d) * sin(d0)
-  b = arcsin(b)
-  # Galactic longitude
-  l0 = torad(33)
-  l = (sin(d) - sin(b) * sin(d0)) / (cos(d) * sin(a - a0) * cos(d0))
-  l = arctan(l) + l0
-  return todeg(l) + 180, todeg(b)
-
-
-def extinction(ra, dec):
-  """
-  Returns the E(B-V) extinction for a given RA,Dec pair, using the dust maps of
-  Schlegel et al. (1998)
-  """
-  galcoords = eq2gal(ra, dec)
-  if galcoords[1] >= 0:
-    fitsfile = 'schlegel/SFD_dust_4096_ngp.fits'
-  else:
-    fitsfile = 'schlegel/SFD_dust_4096_sgp.fits'
-  wcs = astWCS.WCS(fitsfile)
-  pix = wcs.wcs2pix(galcoords[0], galcoords[1])
-  dustmap = fits.getdata(fitsfile)
-  ebv = dustmap[int(pix[1]),int(pix[0])]
-  return ebv
-=======
-    """
-    WARNING: the output galactic longitude has a ~4 arcmin difference with the
-    NED output. Will correct later
-
-    Convert from Equatorial to Galactic coordinates. Currently only implemented
-    for epoch=J2000
+    Convert from Equatorial to Galactic coordinates. Currently only
+    implemented for epoch=J2000
 
     Parameters
     ----------
@@ -129,8 +78,6 @@
     l = arctan(l) + l0
     return todeg(l) + 180, todeg(b)
 
->>>>>>> eb395b10
-
 
 def zhelio(z, ra, dec):
     c = 299792.458
